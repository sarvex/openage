import os
import sys
import math

from PIL import Image, ImageDraw
from struct import Struct, unpack_from
from util import NamedObject, dbg, ifdbg

#little endian byte order
endianness = "< "

class SLP:
	#struct slp_header {
	# char version[4];
	# int num_frames;
	# char comment[24];
	#};
	slp_header = Struct(endianness + "4s i 24s")

	#struct slp_frame_info {
	# unsigned int qdl_table_offset;
	# unsigned int outline_table_offset;
	# unsigned int palette_offset;
	# unsigned int properties;
	# int          width;
	# int          height;
	# int          hotspot_x;
	# int          hotspot_y;
	#};
	slp_frame_info = Struct(endianness + "I I I I i i i i")

	def __init__(self, data):
		self.data = data
		header = SLP.slp_header.unpack_from(self.data)
		version, num_frames, comment = header

		dbg("SLP header", 2, push = "slp")
		dbg("version:     " + version.decode('ascii'))
		dbg("frame count: " + str(num_frames))
		dbg("comment:     " + comment.decode('ascii'))
		dbg("")

		self.frames = []

		dbg(FrameInfo.repr_header())

		#read all slp_frame_info structs
		for i in range(num_frames):
			frame_header_offset = SLP.slp_header.size + i * SLP.slp_frame_info.size

			frame_info = FrameInfo(*SLP.slp_frame_info.unpack_from(self.data, frame_header_offset))
			dbg(frame_info)
			self.frames.append(SLPFrame(frame_info, self.data))

		dbg("", pop = "slp")

	def draw_frames(self, color_table):
		#player-specific colors will be in color blue, but with an alpha of 254
		player_id = 1

		for frame in self.frames:
			png = PNG(player_id, color_table, frame.get_picture_data())
			png.create()

			yield png, frame.info.size, frame.info.hotspot

<<<<<<< HEAD
	def draw_frames_merged(self, color_table):
		#merge all frames of this slp to a single png file.

		#TODO: actually optimize free space on the texture.
		#if you ever wanted to implement a combinatoric optimisation
		#algorithm, go for it, this function just waits for you.
		#https://en.wikipedia.org/wiki/Bin_packing_problem

		#for now, using max values for solving bin packing problem


		#player-specific colors will be in color blue, but with an alpha of 254
		player_id = 1

		max_width  = 0
		max_height = 0

		slp_pngs = []
		for frame in self.frames:
			png = PNG(player_id, color_table, frame.get_picture_data())
			png.create()

			if png.width > max_width:
				max_width = png.width

			if png.height > max_height:
				max_height = png.height

			slp_pngs.append((png, frame.info.size, frame.info.hotspot))

		#now we collected all sprites and can start merging them to one
		#big texture atlas.

		max_per_row = math.ceil(math.sqrt(len(slp_pngs)))

		width  = math.ceil(max_width * max_per_row)
		height = math.ceil(max_height * (len(slp_pngs) / max_per_row))

		atlas = Image.new('RGBA', (width, height), (0, 0, 0, 0))

		pos_x = 0
		pos_y = 0

		drawn_pngs = []
		drawn_current_row = 0

		for (sub_png, size, hotspot) in slp_pngs:
			subtexture = sub_png.image
			sub_w = subtexture.size[0]
			sub_h = subtexture.size[1]
			box = (pos_x, pos_y, pos_x + sub_w, pos_y + sub_h)

			atlas.paste(subtexture, box, mask=subtexture)
			dbg("drew frame %d at %dx%d " % (len(drawn_pngs), pos_x, pos_y), 2)

			drawn_subtexture_meta = {
				'tx': pos_x,
				'ty': pos_y,
				'tw': sub_w,
				'th': sub_h,
				'hx': hotspot[0],
				'hy': hotspot[1]
			}
			drawn_pngs.append(drawn_subtexture_meta)

			drawn_current_row = drawn_current_row + 1

			pos_x = pos_x + sub_w
			if drawn_current_row > max_per_row - 1:
				drawn_current_row = 0
				pos_x = 0
				pos_y = pos_y + sub_h


		meta_out = "#texture meta information: subtexid=x,y,w,h,hotspot_x,hotspot_y\n"
		meta_out = meta_out + "n=%d\n" % (len(slp_pngs))

		for idx, drawn_st_meta in enumerate(drawn_pngs):
			tx = drawn_st_meta["tx"]
			ty = drawn_st_meta["ty"]
			tw = drawn_st_meta["tw"]
			th = drawn_st_meta["th"]
			hotspot_x = drawn_st_meta["hx"]
			hotspot_y = drawn_st_meta["hy"]

			meta_out = meta_out + "%d=" % idx
			meta_out = meta_out + "%d,%d,%d,%d," % (tx, ty, tw, th)
			meta_out = meta_out + "%d,%d\n" % (hotspot_x, hotspot_y)


		return atlas, (width, height), meta_out
=======
	def __str__(self):
		ret = repr(self) + "\n"

		ret = ret + FrameInfo.repr_header() + "\n"
		for frame in self.frames:
			ret = ret + repr(frame) + "\n"
		return ret
>>>>>>> 2b0befbd

	def __repr__(self):
		#TODO: lookup the image content description
		return "<SLP image, " + str(len(self.frames)) + " Frames>"

class FrameInfo:
	def __init__(self, qdl_table_offset, outline_table_offset, palette_offset, properties, width, height, hotspot_x, hotspot_y):
		self.qdl_table_offset = qdl_table_offset
		self.outline_table_offset = outline_table_offset
		#TODO this field is not checked
		self.palette_offset = palette_offset
		#TODO what are properties good for?
		self.properties = properties
		self.size = (width, height)
		self.hotspot = (hotspot_x, hotspot_y)

	def repr_header():
		return "offset (qdl table|outline table|palette) | properties | width x height | hotspot x/y"

	def __repr__(self):
		result = "        % 9d|" % self.qdl_table_offset
		result += "% 13d|" % self.outline_table_offset
		result += "% 7d) | " % self.palette_offset
		result += "% 10d | " % self.properties
		result += "% 5d x% 7d | " % self.size
		result += "% 4d /% 5d" % self.hotspot
		return result

class SLPFrame:
	#shadow and transparency colors
	shadow      = NamedObject("#")
	transparent = NamedObject("( )")

	#player color class to preserve the player number variable
	class SpecialColor:
		player_color = NamedObject("P")
		black_color = NamedObject("||")

		#base_color: value for the base player color
		#used for outlines.
		#2 is lighter and suits better for outline display.
		#try to experiment with [0,7]..
		def __init__(self, special_id, base_color = 2):
			#dbg("creating special color " + str(base_color))
			self.special_id = special_id
			self.base_color = base_color

		def get_pcolor_for_player(self, player):
			if self.special_id == 2 or self.special_id == self.black_color:
				return -16 #this ensures palette[16 -16] will be taken
			elif self.special_id == 1 or self.special_id == self.player_color:
				return 16 * player + self.base_color #return final color for outline or player
			else:
				raise Exception("unknown special color")

		def get_pcolor(self):
			#@returns (base_color, is_outline_pixel)
			if self.special_id == 2 or self.special_id == self.black_color:
				#black outline pixel, we will probably never encounter this.
				# -16 ensures palette[16+(-16)=0] will be used.
				return (-16, True)
			elif self.special_id == 1:
				return (self.base_color, True) #this is an player-colored outline pixel
			elif self.special_id == self.player_color:
				return (self.base_color, False) #this is a playercolor pixel base color
			else:
				raise Exception("unknown special color")

		def __repr__(self):
			return "S" + str(self.special_id) + str(self.base_color)

	#struct slp_frame_row_edge {
	# unsigned short left_space;
	# unsigned short right_space;
	#};
	slp_frame_row_edge = Struct(endianness + "H H")

	#struct slp_command_offset {
	# unsigned int offset;
	#}
	slp_command_offset = Struct(endianness + "I")

	def __init__(self, frame_info, data):
		self.info = frame_info

		self.boundaries = [] #for each row, contains the (left, right) number of boundary pixels
		self.cmd_offsets = [] #for each row, store the file offset to the first drawing command

		self.pcolor = [] #matrix that contains all the palette indices drawn by commands, key: rowid

		dbg(push = "frame", lvl = 3)

		#process bondary table
		for i in range(self.info.size[1]):
			outline_entry_position = self.info.outline_table_offset + i * SLPFrame.slp_frame_row_edge.size

			left, right = SLPFrame.slp_frame_row_edge.unpack_from(data, outline_entry_position)

			#is this row completely transparent?
			if left == 0x8000 or right == 0x8000:
				self.boundaries.append( self.transparent ) #TODO: -1 or like should be enough
			else:
				self.boundaries.append( (left, right) )

		dbg("boundary values: " + str(self.boundaries), 3)

		#process cmd table
		for i in range(self.info.size[1]):
			cmd_table_position = self.info.qdl_table_offset + i * SLPFrame.slp_command_offset.size

			cmd_offset, = SLPFrame.slp_command_offset.unpack_from(data, cmd_table_position)

			self.cmd_offsets.append(cmd_offset)

		dbg("cmd_offsets:     " + str(self.cmd_offsets))

		self.pcolor = []
		for i in range(self.info.size[1]):
			palette_color_row = self.create_palette_color_row(data, i)

			self.pcolor.append( palette_color_row )

		if ifdbg(4):
			dbg("frame color index data:\n" + str(self.pcolor), 4)

		dbg(pop = "frame")

	def create_palette_color_row(self, data, rowid):

		first_cmd_offset = self.cmd_offsets[rowid]

		bounds = self.boundaries[rowid]
		if bounds == self.transparent:
			return [self.transparent] * self.info.size[0]

		left_boundary, right_boundary = bounds

		missing_pixels = self.info.size[0] - left_boundary - right_boundary

		#start drawing the left transparent space
		pcolor_row_beginning = [ self.transparent ] * left_boundary

		#process the drawing commands for this row.
		pcolor_row_content = self.process_drawing_cmds(data, rowid, first_cmd_offset, missing_pixels, left_boundary)

		#finish by filling up the right transparent space
		pcolor_row_trailing = [ self.transparent ] * right_boundary

		pcolor = pcolor_row_beginning + pcolor_row_content + pcolor_row_trailing

		got = len(pcolor)
		if got != self.info.size[0]:
			tooless = self.info.size[0] - got
			summary = "%d/%d -> row %d, offset %d / %#x" % (got, self.width, rowid, first_cmd_offset, first_cmd_offset)
			txt = " pixels than expected: "
			if got < self.info.size[0]:
				txt = "LESS" + txt
				raise Exception("got " + txt + summary + ", missing: %d" % tooless)
			else:
				txt = "MORE" + txt
				raise Exception("got " + txt + summary + ": %d " % (-tooless))


		return pcolor

	def process_drawing_cmds(self, data, rowid, first_cmd_offset, missing_pixels, leftpx):
		dpos = first_cmd_offset #position in the data blob, we start at the first command of this row

		pcolor_list = [] #this array gets filled with palette indices by the cmds

		eor = False
		#work through commands till end of row.
		while not eor:
			if len(pcolor_list) > missing_pixels:
				dbg("#### row is getting too long!!")
				#raise Exception("Only %d pixels should be drawn in row %d!" % (missing_pixels, rowid))
			cmd = self.get_byte_at(data, dpos)

			lower_nibble  = 0x0f       & cmd
			higher_nibble = 0xf0       & cmd
			lower_bits    = 0b00000011 & cmd

			dbg("opcode: %#x, rowlength: %d, rowid: %d" % (cmd, len(pcolor_list) + leftpx, rowid), 4)

			if lower_nibble == 0x0f:
				#eol command, this row is finished now.

				dbg("end of row reached.", 4)
				eor = True
				continue

			elif lower_bits == 0b00000000:
				#color_list command
				#draw the following bytes as palette colors

				pixel_count = cmd >> 2
				for i in range(pixel_count):
					dpos = dpos + 1
					color = self.get_byte_at(data, dpos)
					pcolor_list = pcolor_list + [ int(color) ]

			elif lower_bits == 0b00000001:
				#skip command
				#draw 'count' transparent pixels
				#count = cmd >> 2; if count == 0: count = nextbyte

				pixel_count, dpos = self.cmd_or_next(cmd, 2, data, dpos)
				pcolor_list = pcolor_list + [self.transparent] * pixel_count

			elif lower_nibble == 0x02:
				#big_color_list command
				#draw higher_nibble << 4 + nextbyte times the following palette colors

				dpos = dpos + 1
				nextbyte = self.get_byte_at(data, dpos)
				pixel_count = (higher_nibble << 4) + nextbyte

				for i in range(pixel_count):
					dpos = dpos + 1
					color = self.get_byte_at(data, dpos)
					pcolor_list = pcolor_list + [ int(color) ]

			elif lower_nibble == 0x03:
				#big_skip command
				#draw higher_nibble << 4 + nextbyte times the transparent pixel

				dpos = dpos + 1
				nextbyte = self.get_byte_at(data, dpos)
				pixel_count = (higher_nibble << 4) + nextbyte

				pcolor_list = pcolor_list + [self.transparent] * pixel_count

			elif lower_nibble == 0x06:
				#player_color_list command
				#we have to draw the player color for cmd>>4 times,
				#or if that is 0, as often as the next byte says.

				pixel_count, dpos = self.cmd_or_next(cmd, 4, data, dpos)
				for i in range(pixel_count):
					dpos = dpos + 1
					color = self.get_byte_at(data, dpos)

					#the SpecialColor class preserves the calculation with player*16+color
					entry = SLPFrame.SpecialColor(special_id = SLPFrame.SpecialColor.player_color, base_color = color)
					pcolor_list = pcolor_list + [ entry ]

			elif lower_nibble == 0x07:
				#fill command
				#draw 'count' pixels with color of next byte

				pixel_count, dpos = self.cmd_or_next(cmd, 4, data, dpos)

				dpos = dpos + 1
				color = self.get_byte_at(data, dpos)

				pcolor_list = pcolor_list + [color] * pixel_count

			elif lower_nibble == 0x0A:
				#fill player color command
				#draw the player color for 'count' times

				pixel_count, dpos = self.cmd_or_next(cmd, 4, data, dpos)

				dpos = dpos + 1
				color = self.get_byte_at(data, dpos)

				#TODO: verify this. might be incorrect.
				#color = ((color & 0b11001100) | 0b00110011)

				#SpecialColor class preserves the calculation of player*16 + color
				entry = SLPFrame.SpecialColor(special_id = SLPFrame.SpecialColor.player_color, base_color = color)
				pcolor_list = pcolor_list + [ entry ] * pixel_count

			elif lower_nibble == 0x0B:
				#shadow command
				#draw a transparent shadow pixel for 'count' times

				pixel_count, dpos = self.cmd_or_next(cmd, 4, data, dpos)

				pcolor_list = pcolor_list + [ self.shadow ] * pixel_count

			elif lower_nibble == 0x0E:
				if higher_nibble == 0x00:
					#render hint xflip command
					#render hint: only draw the following command, if this sprite is not flipped left to right
					dbg("render hint: xfliptest", 2)

				elif higher_nibble == 0x10:
					#render h notxflip command
					#render hint: only draw the following command, if this sprite IS flipped left to right.
					dbg("render hint: !xfliptest", 2)

				elif higher_nibble == 0x20:
					#table use normal command
					#set the transform color table to normal, for the standard drawing commands
					dbg("image wants normal color table now", 2)

				elif higher_nibble == 0x30:
					#table use alternat command
					#set the transform color table to alternate, this affects all following standard commands
					dbg("image wants alternate color table now", 2)

				elif higher_nibble == 0x40:
					#outline_1 command
					#the next pixel shall be drawn as special color 1, if it is obstructed later in rendering
					pcolor_list = pcolor_list + [ SLPFrame.SpecialColor(1) ]

				elif higher_nibble == 0x60:
					#outline_2 command
					#same as above, but special color 2
					pcolor_list = pcolor_list + [ SLPFrame.SpecialColor(2) ]

				elif higher_nibble == 0x50:
					#outline_span_1 command
					#same as above, but span special color 1 nextbyte times.

					dpos = dpos + 1
					pixel_count = self.get_byte_at(data, dpos)

					pcolor_list = pcolor_list + [ SLPFrame.SpecialColor(1) ] * pixel_count


				elif higher_nibble == 0x70:
					#outline_span_2 command
					#same as above, using special color 2

					dpos = dpos + 1
					pixel_count = self.get_byte_at(data, dpos)

					pcolor_list = pcolor_list + [ SLPFrame.SpecialColor(2) ] * pixel_count

			else:
				dbg("stored in this row so far: " + str(pcolor_list), 2)
				raise Exception("wtf! unknown slp drawing command read: %#x in row %d" % (cmd, rowid) )

			dpos = dpos + 1

		#end of row reached, return the created pixel array.
		return pcolor_list

	def get_byte_at(self, data, offset):
		return int(unpack_from("B", data, offset)[0]) #unpack returns len==1 tuple..

	def cmd_or_next(self, cmd, n, data, pos):
		packed_in_cmd = cmd >> n

		if packed_in_cmd != 0:
			return packed_in_cmd, pos

		else:
			pos = pos + 1
			return self.get_byte_at(data, pos), pos

	def draw_pcolor_to_row(self, rowid, color_list, count=1):
		#dbg("drawing " + str(count) + " times " + repr(color))
		if type(color_list) != list:
			color_list = [color_list] * count

		self.pcolor[rowid] = self.pcolor[rowid] + color_list

	def get_picture_data(self):
		return self.pcolor

	def __repr__(self):
		return repr(self.info)

class PNG:
	def __init__(self, player_number, color_table, picture_data):
		self.player_number = player_number
		self.color_table = color_table
		self.picture_data = picture_data

	def create(self):
		self.width = len(self.picture_data[0])
		self.height = len(self.picture_data)
		self.image = Image.new('RGBA', (self.width, self.height), (255, 255, 255, 0))
		draw = ImageDraw.ImageDraw(self.image)
		self.draw_picture(draw)

	def draw_picture(self, draw):
		# TODO draw lines, more efficient picture_data
		for y, picture_row in enumerate(self.picture_data):
			for x, color_data in enumerate(picture_row):
				if type(color_data) == int:
					#simply look up the color index in the table
					color = self.color_table[color_data]
				elif type(color_data) == SLPFrame.SpecialColor:
					base_pcolor, is_outline = color_data.get_pcolor()
					if is_outline:
						alpha = 253  #mark this pixel as outline
						#dbg("drawing outline base %d" % base_pcolor)
					else:
						alpha = 254  #mark this pixel as player color

					#get rgb base color from the color table
					#store it the preview player color (in the table: [16*player,16*player+7]
					r, g, b = self.color_table[base_pcolor + 16 * self.player_number]
					color = (r, g, b, alpha)

					#this now ensures the fragment shader is able to replace the base_color
					#with the real player color, and only display outline pixels,
					#if they are obstructed.

				elif color_data == SLPFrame.transparent:
					color = (0, 0, 0, 0)
				elif color_data == SLPFrame.shadow:
					color = (0, 0, 0, 100)
				else:
					raise Exception("Unknown color: " + str(color_data))

				draw.point((x, y), fill=color)

				#self.draw.line((x, y, x + amount, y), fill=color)<|MERGE_RESOLUTION|>--- conflicted
+++ resolved
@@ -64,7 +64,6 @@
 
 			yield png, frame.info.size, frame.info.hotspot
 
-<<<<<<< HEAD
 	def draw_frames_merged(self, color_table):
 		#merge all frames of this slp to a single png file.
 
@@ -156,7 +155,7 @@
 
 
 		return atlas, (width, height), meta_out
-=======
+
 	def __str__(self):
 		ret = repr(self) + "\n"
 
@@ -164,7 +163,6 @@
 		for frame in self.frames:
 			ret = ret + repr(frame) + "\n"
 		return ret
->>>>>>> 2b0befbd
 
 	def __repr__(self):
 		#TODO: lookup the image content description
